// Copyright (c) 2021 Digital Asset (Switzerland) GmbH and/or its affiliates. All rights reserved.
// SPDX-License-Identifier: Apache-2.0

package com.daml.ledger.participant.state.kvutils.committer

import java.time.Instant

import com.codahale.metrics.Counter
import com.daml.ledger.participant.state.kvutils.Conversions._
import com.daml.ledger.participant.state.kvutils.DamlKvutils._
import com.daml.ledger.participant.state.kvutils.committer.Committer._
import com.daml.ledger.participant.state.kvutils.committer.TransactionCommitter._
import com.daml.ledger.participant.state.kvutils.{Conversions, Err, InputsAndEffects}
import com.daml.ledger.participant.state.v1.{Configuration, RejectionReason, TimeModel}
import com.daml.lf.archive.Decode
import com.daml.lf.archive.Reader.ParseError
import com.daml.lf.crypto
import com.daml.lf.data.Ref.{PackageId, Party}
import com.daml.lf.data.Time.Timestamp
import com.daml.lf.engine.{Blinding, Engine, ReplayMismatch}
import com.daml.lf.language.Ast
import com.daml.lf.transaction.{
  BlindingInfo,
  GlobalKey,
  GlobalKeyWithMaintainers,
  Node,
  NodeId,
  ReplayNodeMismatch,
  SubmittedTransaction,
  TransactionOuterClass,
  VersionedTransaction,
  Transaction => Tx,
}
import com.daml.lf.value.Value
import com.daml.lf.value.Value.ContractId
import com.daml.metrics.Metrics
import com.google.protobuf.{Timestamp => ProtoTimestamp}

import scala.collection.JavaConverters._

// The parameter inStaticTimeMode indicates that the ledger is running in static time mode.
//
// Command deduplication is always based on wall clock time and not ledger time. In static time mode,
// record time cannot be used for command deduplication. This flag indicates that the system clock should
// be used as submission time for commands instead of record time.
//
// Other possible solutions that we discarded:
// * Pass in an additional time provider, but this hides the intent
// * Adding and additional submission field commandDedupSubmissionTime field. While having participants
//   provide this field *could* lead to possible exploits, they are not exploits that could do any harm.
//   The bigger concern is adding a public API for the specific use case of Sandbox with static time.
private[kvutils] class TransactionCommitter(
    defaultConfig: Configuration,
    engine: Engine,
    override protected val metrics: Metrics,
    inStaticTimeMode: Boolean,
) extends Committer[DamlTransactionEntrySummary] {
  override protected val committerName = "transaction"

  override protected def init(
      commitContext: CommitContext,
      submission: DamlSubmission,
  ): DamlTransactionEntrySummary =
    DamlTransactionEntrySummary(submission.getTransactionEntry)

  override protected val steps: Iterable[(StepInfo, Step)] = Iterable(
    "authorize_submitter" -> authorizeSubmitters,
    "check_informee_parties_allocation" -> checkInformeePartiesAllocation,
    "deduplicate" -> deduplicateCommand,
    "validate_ledger_time" -> validateLedgerTime,
    "validate_contract_keys" -> validateContractKeys,
    "validate_model_conformance" -> validateModelConformance,
    "blind" -> blind,
    "trim_unnecessary_nodes" -> trimUnnecessaryNodes,
    "build_final_log_entry" -> buildFinalLogEntry,
  )

  private def contractIsActive(
      transactionEntry: DamlTransactionEntrySummary,
      contractState: DamlContractState,
  ): Boolean = {
    val activeAt = Option(contractState.getActiveAt).map(parseTimestamp)
    !contractState.hasArchivedAt && activeAt.exists(transactionEntry.ledgerEffectiveTime >= _)
  }

  /** Reject duplicate commands
    */
  private[committer] def deduplicateCommand: Step = (commitContext, transactionEntry) => {
    commitContext.recordTime
      .map { recordTime =>
        val dedupKey = commandDedupKey(transactionEntry.submitterInfo)
        val dedupEntry = commitContext.get(dedupKey)
        val submissionTime =
          if (inStaticTimeMode) Instant.now() else recordTime.toInstant
        if (dedupEntry.forall(isAfterDeduplicationTime(submissionTime, _))) {
          StepContinue(transactionEntry)
        } else {
          logger.trace(
            s"Transaction rejected, duplicate command, correlationId=${transactionEntry.commandId}"
          )
          reject(
            commitContext.recordTime,
            DamlTransactionRejectionEntry.newBuilder
              .setSubmitterInfo(transactionEntry.submitterInfo)
              .setDuplicateCommand(Duplicate.newBuilder.setDetails("")),
          )
        }
      }
      .getOrElse(StepContinue(transactionEntry))
  }

  // Checks that the submission time of the command is after the
  // deduplicationTime represented by stateValue
  private def isAfterDeduplicationTime(
      submissionTime: Instant,
      stateValue: DamlStateValue,
  ): Boolean = {
    val cmdDedup = stateValue.getCommandDedup
    if (stateValue.hasCommandDedup && cmdDedup.hasDeduplicatedUntil) {
      val dedupTime = parseTimestamp(cmdDedup.getDeduplicatedUntil).toInstant
      dedupTime.isBefore(submissionTime)
    } else {
      false
    }
  }

  /** Authorize the submission by looking up the party allocation and verifying
    * that all of the submitting parties are indeed hosted by the submitting participant.
    */
  private[committer] def authorizeSubmitters: Step = (commitContext, transactionEntry) => {
    def rejection(reason: RejectionReason) =
      reject[DamlTransactionEntrySummary](
        commitContext.recordTime,
        buildRejectionLogEntry(transactionEntry, reason),
      )

    @scala.annotation.tailrec
    def authorizeAll(submitters: List[Party]): StepResult[DamlTransactionEntrySummary] =
      submitters match {
        case Nil =>
          StepContinue(transactionEntry)
        case submitter :: others =>
          authorize(submitter) match {
            case Some(rejection) =>
              rejection
            case None =>
              authorizeAll(others)
          }
      }

    def authorize(submitter: Party): Option[StepResult[DamlTransactionEntrySummary]] =
      commitContext.get(partyStateKey(submitter)) match {
        case Some(partyAllocation)
            if partyAllocation.getParty.getParticipantId == commitContext.participantId =>
          None
        case Some(_) =>
          Some(
            rejection(
              RejectionReason.SubmitterCannotActViaParticipant(
                s"Party '$submitter' not hosted by participant ${commitContext.participantId}"
              )
            )
          )
        case None =>
          Some(
            rejection(
              RejectionReason.PartyNotKnownOnLedger(s"Submitting party '$submitter' not known")
            )
          )
      }

    authorizeAll(transactionEntry.submitters)
  }

  /** Validate ledger effective time and the command's time-to-live. */
  private[committer] def validateLedgerTime: Step =
    (commitContext, transactionEntry) => {
      val (_, config) = getCurrentConfiguration(defaultConfig, commitContext, logger)
      val timeModel = config.timeModel

      commitContext.recordTime match {
        case Some(recordTime) =>
          val givenLedgerTime = transactionEntry.ledgerEffectiveTime.toInstant

          timeModel
            .checkTime(ledgerTime = givenLedgerTime, recordTime = recordTime.toInstant)
            .fold(
              reason =>
                reject(
                  commitContext.recordTime,
                  buildRejectionLogEntry(
                    transactionEntry,
                    RejectionReason.InvalidLedgerTime(reason),
                  ),
                ),
              _ => StepContinue(transactionEntry),
            )
        case None => // Pre-execution: propagate the time bounds and defer the checks to post-execution.
          val maybeDeduplicateUntil =
            getLedgerDeduplicateUntil(transactionEntry, commitContext)
          val minimumRecordTime = transactionMinRecordTime(
            transactionEntry.submissionTime.toInstant,
            transactionEntry.ledgerEffectiveTime.toInstant,
            maybeDeduplicateUntil,
            timeModel,
          )
          val maximumRecordTime = transactionMaxRecordTime(
            transactionEntry.submissionTime.toInstant,
            transactionEntry.ledgerEffectiveTime.toInstant,
            timeModel,
          )
          commitContext.deduplicateUntil = maybeDeduplicateUntil
          commitContext.minimumRecordTime = Some(minimumRecordTime)
          commitContext.maximumRecordTime = Some(maximumRecordTime)
          val outOfTimeBoundsLogEntry = DamlLogEntry.newBuilder
            .setTransactionRejectionEntry(
              buildRejectionLogEntry(
                transactionEntry,
                RejectionReason.InvalidLedgerTime(
                  s"Record time is outside of valid range [$minimumRecordTime, $maximumRecordTime]"
                ),
              )
            )
            .build
          commitContext.outOfTimeBoundsLogEntry = Some(outOfTimeBoundsLogEntry)
          StepContinue(transactionEntry)
      }
    }

  /** Validate the submission's conformance to the DAML model */
  private def validateModelConformance: Step =
    (commitContext, transactionEntry) =>
      metrics.daml.kvutils.committer.transaction.interpretTimer.time(() => {
        // Pull all keys from referenced contracts. We require this for 'fetchByKey' calls
        // which are not evidenced in the transaction itself and hence the contract key state is
        // not included in the inputs.
        lazy val knownKeys: Map[DamlContractKey, Value.ContractId] =
          commitContext.collectInputs {
            case (key, Some(value))
                if value.getContractState.hasContractKey
                  && contractIsActive(transactionEntry, value.getContractState) =>
              value.getContractState.getContractKey -> Conversions.stateKeyToContractId(key)
          }

        try {
          engine
            .validate(
              transactionEntry.submitters.toSet,
              SubmittedTransaction(transactionEntry.transaction),
              transactionEntry.ledgerEffectiveTime,
              commitContext.participantId,
              transactionEntry.submissionTime,
              transactionEntry.submissionSeed,
            )
            .consume(
              lookupContract(transactionEntry, commitContext),
              lookupPackage(transactionEntry, commitContext),
              lookupKey(commitContext, knownKeys),
            )
            .fold(
              err =>
                reject[DamlTransactionEntrySummary](
                  commitContext.recordTime,
                  buildRejectionLogEntry(transactionEntry, rejectionReasonForValidationError(err)),
                ),
              _ => StepContinue[DamlTransactionEntrySummary](transactionEntry),
            )
        } catch {
          case err: Err.MissingInputState =>
            logger.warn("Exception during model conformance validation.", err)
            reject(
              commitContext.recordTime,
              buildRejectionLogEntry(transactionEntry, RejectionReason.Disputed(err.getMessage)),
            )
        }
      })

  private[committer] def rejectionReasonForValidationError(
      validationError: com.daml.lf.engine.Error
  ): RejectionReason = {
    def disputed: RejectionReason = RejectionReason.Disputed(validationError.msg)

    def resultIsCreatedInTx(
        tx: VersionedTransaction[NodeId, ContractId],
        result: Option[Value.ContractId],
    ): Boolean =
      result.exists { contractId =>
        tx.nodes.exists {
          case (nodeId @ _, create: Node.NodeCreate[_]) => create.coid == contractId
          case _ => false
        }
      }

    validationError match {
      case ReplayMismatch(
            ReplayNodeMismatch(recordedTx, recordedNodeId, replayedTx, replayedNodeId)
          ) =>
        // If the problem is that a key lookup has changed and the results do not involve contracts created in this transaction,
        // then it's a consistency problem.

        (recordedTx.nodes(recordedNodeId), replayedTx.nodes(replayedNodeId)) match {
          case (
                Node.NodeLookupByKey(
                  recordedTemplateId,
                  recordedOptLocation @ _,
                  recordedKey,
                  recordedResult,
                  recordedVersion,
                ),
                Node.NodeLookupByKey(
                  replayedTemplateId,
                  replayedOptLocation @ _,
                  replayedKey,
                  replayedResult,
                  replayedVersion,
                ),
              )
              if recordedVersion == replayedVersion &&
                recordedTemplateId == replayedTemplateId && recordedKey == replayedKey
                && !resultIsCreatedInTx(recordedTx, recordedResult)
                && !resultIsCreatedInTx(replayedTx, replayedResult) =>
            RejectionReason.Inconsistent(validationError.msg)
          case _ => disputed
        }
      case _ => disputed
    }
  }

  /** Validate the submission's conformance to the DAML model */
  private[committer] def blind: Step =
    (commitContext, transactionEntry) => {
      val blindingInfo = Blinding.blind(transactionEntry.transaction)
      setDedupEntryAndUpdateContractState(
        commitContext,
        transactionEntry.copy(
          submission = transactionEntry.submission.toBuilder
            .setBlindingInfo(Conversions.encodeBlindingInfo(blindingInfo))
            .build
        ),
        blindingInfo,
      )
    }

  /** Removes `Fetch` and `LookupByKey` nodes from the transactionEntry.
    */
  private[committer] def trimUnnecessaryNodes: Step = (_, transactionEntry) => {
    val transaction = transactionEntry.submission.getTransaction
    val nodes = transaction.getNodesList.asScala
    val nodesToKeep = nodes.iterator.collect {
      case node if node.hasCreate || node.hasExercise => node.getNodeId
    }.toSet

    val filteredRoots = transaction.getRootsList.asScala.filter(nodesToKeep)

    def stripUnnecessaryNodes(node: TransactionOuterClass.Node) =
      if (node.hasExercise) {
        val exerciseNode = node.getExercise
        val keptChildren = exerciseNode.getChildrenList.asScala.filter(nodesToKeep)
        val newExerciseNode = exerciseNode.toBuilder
          .clearChildren()
          .addAllChildren(keptChildren.asJavaCollection)
          .build()

        node.toBuilder
          .setExercise(newExerciseNode)
          .build()
      } else {
        node
      }

    val filteredNodes = nodes
      .collect {
        case node if nodesToKeep(node.getNodeId) => stripUnnecessaryNodes(node)
      }

    val newTransaction = transaction
      .newBuilderForType()
      .addAllRoots(filteredRoots.asJavaCollection)
      .addAllNodes(filteredNodes.asJavaCollection)
      .setVersion(transaction.getVersion)
      .build()

    val newTransactionEntry = transactionEntry.submission.toBuilder
      .setTransaction(newTransaction)
      .build()

    StepContinue(DamlTransactionEntrySummary(newTransactionEntry))
  }

  /** Builds the log entry as the final step.
    */
  private def buildFinalLogEntry: Step =
    (commitContext, transactionEntry) => StepStop(buildLogEntry(transactionEntry, commitContext))

  private[committer] def validateContractKeys: Step = (commitContext, transactionEntry) => {
    val damlState = commitContext.collectInputs {
      case (key, Some(value)) if key.hasContractKey => key -> value
    } ++ commitContext.getOutputs
<<<<<<< HEAD

    val currentKeyContractIdMapping: Map[DamlStateKey, String] = damlState.collect {
      case (k, v) if k.hasContractKey && v.getContractKeyState.getContractId.nonEmpty =>
        k -> v.getContractKeyState.getContractId
    }
    val startingKeys: Set[DamlStateKey] = currentKeyContractIdMapping.keySet
    val currentContractKeysMapping: Map[DamlContractKey, String] =
      currentKeyContractIdMapping.map(m => m._1.getContractKey -> m._2)

    List[() => StepResult[DamlTransactionEntrySummary]](
      validateContractKeyUniqueness(commitContext.recordTime, transactionEntry, startingKeys),
      validateContractKeyCausalMonotonicity(
        commitContext.recordTime,
        transactionEntry,
        startingKeys,
        damlState),
      validateContractKeysConsistency(
        commitContext.recordTime,
        transactionEntry,
        currentContractKeysMapping),
    ).foldLeft[StepResult[DamlTransactionEntrySummary]](StepContinue(transactionEntry)) {
      case (stepResult, check) =>
        stepResult match {
          case _: StepContinue[DamlTransactionEntrySummary] => check()
          case stopResult: StepStop => stopResult
        }
=======
    val startingKeys = damlState.collect {
      case (k, v) if k.hasContractKey && v.getContractKeyState.getContractId.nonEmpty => k
    }.toSet
    validateContractKeyUniqueness(commitContext.recordTime, transactionEntry, startingKeys) match {
      case StepContinue(transactionEntry) =>
        validateContractKeyCausalMonotonicity(
          commitContext.recordTime,
          transactionEntry,
          startingKeys,
          damlState,
        )
      case err => err
>>>>>>> b83c4e94
    }
  }

  private def validateContractKeyUniqueness(
      recordTime: Option[Timestamp],
      transactionEntry: DamlTransactionEntrySummary,
<<<<<<< HEAD
      keys: Set[DamlStateKey]
  )(
      ): StepResult[DamlTransactionEntrySummary] = {
=======
      keys: Set[DamlStateKey],
  ): StepResult[DamlTransactionEntrySummary] = {
>>>>>>> b83c4e94
    val allUnique = transactionEntry.transaction
      .fold((true, keys)) {
        case ((allUnique, existingKeys), (_, exe: Node.NodeExercises[NodeId, Value.ContractId]))
            if exe.key.isDefined && exe.consuming =>
          val stateKey = Conversions.globalKeyToStateKey(
            GlobalKey(exe.templateId, Conversions.forceNoContractIds(exe.key.get.key))
          )
          (allUnique, existingKeys - stateKey)

        case ((allUnique, existingKeys), (_, create: Node.NodeCreate[Value.ContractId]))
            if create.key.isDefined =>
          val stateKey = Conversions.globalKeyToStateKey(
            GlobalKey(create.coinst.template, Conversions.forceNoContractIds(create.key.get.key))
          )

          (allUnique && !existingKeys.contains(stateKey), existingKeys + stateKey)

        case (accum, _) => accum
      }
      ._1

    if (allUnique)
      StepContinue(transactionEntry)
    else
      reject(
        recordTime,
        buildRejectionLogEntry(
          transactionEntry,
          RejectionReason.Inconsistent("DuplicateKey: Contract Key not unique"),
        ),
      )

  }

  /** LookupByKey nodes themselves don't actually fetch the contract.
    * Therefore we need to do an additional check on all contract keys
    * to ensure the referred contract satisfies the causal monotonicity invariant.
    * This could be reduced to only validate this for keys referred to by
    * NodeLookupByKey.
    */
  private def validateContractKeyCausalMonotonicity(
      recordTime: Option[Timestamp],
      transactionEntry: DamlTransactionEntrySummary,
      keys: Set[DamlStateKey],
<<<<<<< HEAD
      damlState: Map[DamlStateKey, DamlStateValue]
  )(): StepResult[DamlTransactionEntrySummary] = {
=======
      damlState: Map[DamlStateKey, DamlStateValue],
  ): StepResult[DamlTransactionEntrySummary] = {
>>>>>>> b83c4e94
    val causalKeyMonotonicity = keys.forall { key =>
      val state = damlState(key)
      val keyActiveAt =
        Conversions.parseTimestamp(state.getContractKeyState.getActiveAt).toInstant
      !keyActiveAt.isAfter(transactionEntry.ledgerEffectiveTime.toInstant)
    }
    if (causalKeyMonotonicity)
      StepContinue(transactionEntry)
    else
      reject(
        recordTime,
        buildRejectionLogEntry(
          transactionEntry,
          RejectionReason.Inconsistent("Causal monotonicity violated"),
        ),
      )
  }

  /**
    * Validates that 'contract key' -> 'contract id' mapping resolved by a participant is still valid.
    */
  private def validateContractKeysConsistency(
      recordTime: Option[Timestamp],
      transactionEntry: DamlTransactionEntrySummary,
      resolvedKeys: Map[DamlContractKey, String]
  )(): StepResult[DamlTransactionEntrySummary] = {
    val invalidKeys = transactionEntry.contractKeyToIdMap.foldLeft[List[DamlContractKey]](Nil) {
      case (invalidKeys, (contractKey, submittedContractId)) =>
        if (resolvedKeys.get(contractKey) == submittedContractId) invalidKeys
        else contractKey +: invalidKeys
    }
    invalidKeys match {
      case Nil => StepContinue(transactionEntry)
      case invalid =>
        reject(
          recordTime,
          buildRejectionLogEntry(
            transactionEntry,
            RejectionReason.Inconsistent(s"Contract keys inconsistent: [${invalid.mkString(", ")}]")
          ))
    }
  }

  /** Check that all informee parties mentioned of a transaction are allocated. */
  private def checkInformeePartiesAllocation: Step = (commitContext, transactionEntry) => {
    def foldInformeeParties(tx: Tx.Transaction, init: Boolean)(
        f: (Boolean, String) => Boolean
    ): Boolean =
      tx.fold(init) { case (accum, (_, node)) =>
        node.informeesOfNode.foldLeft(accum)(f)
      }

    val allExist = foldInformeeParties(transactionEntry.transaction, init = true) {
      (accum, party) =>
        commitContext.get(partyStateKey(party)).fold(false)(_ => accum)
    }

    if (allExist)
      StepContinue(transactionEntry)
    else
      reject(
        commitContext.recordTime,
        buildRejectionLogEntry(
          transactionEntry,
          RejectionReason.PartyNotKnownOnLedger("Not all parties known"),
        ),
      )
  }

  /** Produce the log entry and contract state updates. */
  private def setDedupEntryAndUpdateContractState(
      commitContext: CommitContext,
      transactionEntry: DamlTransactionEntrySummary,
      blindingInfo: BlindingInfo,
  ): StepResult[DamlTransactionEntrySummary] = {
    // Set a deduplication entry.
    commitContext.set(
      commandDedupKey(transactionEntry.submitterInfo),
      DamlStateValue.newBuilder
        .setCommandDedup(
          DamlCommandDedupValue.newBuilder
            .setDeduplicatedUntil(transactionEntry.submitterInfo.getDeduplicateUntil)
            .build
        )
        .build,
    )

    updateContractState(transactionEntry, blindingInfo, commitContext)

    metrics.daml.kvutils.committer.transaction.accepts.inc()
    logger.trace(s"Transaction accepted, correlationId=${transactionEntry.commandId}")
    StepContinue(transactionEntry)
  }

  private def updateContractState(
      transactionEntry: DamlTransactionEntrySummary,
      blindingInfo: BlindingInfo,
      commitContext: CommitContext,
  ): Unit = {
    val effects = InputsAndEffects.computeEffects(transactionEntry.transaction)
    val cid2nid: Value.ContractId => NodeId =
      transactionEntry.transaction.localContracts
    // Add contract state entries to mark contract activeness (checked by 'validateModelConformance').
    for ((key, createNode) <- effects.createdContracts) {
      val cs = DamlContractState.newBuilder
      cs.setActiveAt(buildTimestamp(transactionEntry.ledgerEffectiveTime))
      val localDisclosure =
        blindingInfo.disclosure(cid2nid(decodeContractId(key.getContractId)))
      cs.addAllLocallyDisclosedTo((localDisclosure: Iterable[String]).asJava)
      cs.setContractInstance(
        Conversions.encodeContractInstance(createNode.versionedCoinst)
      )
      createNode.key.foreach { keyWithMaintainers =>
        cs.setContractKey(
          Conversions.encodeGlobalKey(
            GlobalKey
              .build(
                createNode.coinst.template,
                keyWithMaintainers.key,
              )
              .fold(
                _ =>
                  throw Err.InvalidSubmission("Contract IDs are not supported in contract keys."),
                identity,
              )
          )
        )
      }
      commitContext.set(key, DamlStateValue.newBuilder.setContractState(cs).build)
    }
    // Update contract state entries to mark contracts as consumed (checked by 'validateModelConformance').
    for (key <- effects.consumedContracts) {
      val cs = getContractState(commitContext, key)
      commitContext.set(
        key,
        DamlStateValue.newBuilder
          .setContractState(
            cs.toBuilder
              .setArchivedAt(buildTimestamp(transactionEntry.ledgerEffectiveTime))
          )
          .build,
      )
    }
    // Update contract state of divulged contracts.
    for ((coid, parties) <- blindingInfo.divulgence) {
      val key = contractIdToStateKey(coid)
      val cs = getContractState(commitContext, key)
      val divulged: Set[String] = cs.getDivulgedToList.asScala.toSet
      val newDivulgences: Set[String] = parties.toSet[String] -- divulged
      if (newDivulgences.nonEmpty) {
        val cs2 = cs.toBuilder
          .addAllDivulgedTo(newDivulgences.asJava)
        commitContext.set(key, DamlStateValue.newBuilder.setContractState(cs2).build)
      }
    }
    // Update contract keys.
    val ledgerEffectiveTime = transactionEntry.submission.getLedgerEffectiveTime
    for ((key, contractKeyState) <- effects.updatedContractKeys) {
      val (k, v) =
        updateContractKeyWithContractKeyState(ledgerEffectiveTime, key, contractKeyState)
      commitContext.set(k, v)
    }
  }

  private[committer] def buildLogEntry(
      transactionEntry: DamlTransactionEntrySummary,
      commitContext: CommitContext,
  ): DamlLogEntry = {
    if (commitContext.preExecute) {
      val outOfTimeBoundsLogEntry = DamlLogEntry.newBuilder
        .setTransactionRejectionEntry(
          DamlTransactionRejectionEntry.newBuilder
            .setSubmitterInfo(transactionEntry.submitterInfo)
        )
        .build
      commitContext.outOfTimeBoundsLogEntry = Some(outOfTimeBoundsLogEntry)
    }
    buildLogEntryWithOptionalRecordTime(
      commitContext.recordTime,
      _.setTransactionEntry(transactionEntry.submission),
    )
  }

  private def updateContractKeyWithContractKeyState(
      ledgerEffectiveTime: ProtoTimestamp,
      key: DamlStateKey,
      contractKeyState: Option[ContractId],
  ): (DamlStateKey, DamlStateValue) = {
    logger.trace(s"updating contract key $key to $contractKeyState")
    key ->
      DamlStateValue.newBuilder
        .setContractKeyState(
          contractKeyState
            .map(coid =>
              DamlContractKeyState.newBuilder
                .setContractId(coid.coid)
                .setActiveAt(ledgerEffectiveTime)
            )
            .getOrElse(DamlContractKeyState.newBuilder())
        )
        .build
  }

  // Helper to lookup contract instances. We verify the activeness of
  // contract instances here. Since we look up every contract that was
  // an input to a transaction, we do not need to verify the inputs separately.
  private def lookupContract(
      transactionEntry: DamlTransactionEntrySummary,
      commitContext: CommitContext,
  )(
      coid: Value.ContractId
  ): Option[Value.ContractInst[Value.VersionedValue[Value.ContractId]]] = {
    val stateKey = contractIdToStateKey(coid)
    for {
      // Fetch the state of the contract so that activeness can be checked.
      // There is the possibility that the reinterpretation of the transaction yields a different
      // result in a LookupByKey than the original transaction. This means that the contract state data for the
      // contractId pointed to by that contractKey might not have been preloaded into the input state map.
      // This is not a problem because after the transaction reinterpretation, we compare the original
      // transaction with the reinterpreted one, and the LookupByKey node will not match.
      // Additionally, all contract keys are checked to uphold causal monotonicity.
      contractState <- commitContext.read(stateKey).map(_.getContractState)
      if contractIsActive(transactionEntry, contractState)
      contract = Conversions.decodeContractInstance(contractState.getContractInstance)
    } yield contract
  }

  // Helper to lookup package from the state. The package contents
  // are stored in the [[DamlLogEntry]], which we find by looking up
  // the DAML state entry at `DamlStateKey(packageId = pkgId)`.
  private def lookupPackage(
      transactionEntry: DamlTransactionEntrySummary,
      commitContext: CommitContext,
  )(pkgId: PackageId): Option[Ast.Package] = {
    val stateKey = packageStateKey(pkgId)
    for {
      value <- commitContext
        .read(stateKey)
        .orElse {
          logger.warn(
            s"Lookup package failed, package not found, packageId=$pkgId correlationId=${transactionEntry.commandId}"
          )
          throw Err.MissingInputState(stateKey)
        }
      pkg <- value.getValueCase match {
        case DamlStateValue.ValueCase.ARCHIVE =>
          // NOTE(JM): Engine only looks up packages once, compiles and caches,
          // provided that the engine instance is persisted.
          try {
            Some(Decode.decodeArchive(value.getArchive)._2)
          } catch {
            case ParseError(err) =>
              logger.warn(
                s"Decode archive failed, packageId=$pkgId correlationId=${transactionEntry.commandId}"
              )
              throw Err.DecodeError("Archive", err)
          }

        case _ =>
          val msg = s"value not a DAML-LF archive"
          logger.warn(
            s"Lookup package failed, $msg, packageId=$pkgId correlationId=${transactionEntry.commandId}"
          )
          throw Err.DecodeError("Archive", msg)
      }

    } yield pkg
  }

  private def lookupKey(
      commitContext: CommitContext,
      knownKeys: Map[DamlContractKey, Value.ContractId],
  )(key: GlobalKeyWithMaintainers): Option[Value.ContractId] = {
    // we don't check whether the contract is active or not, because in we might not have loaded it earlier.
    // this is not a problem, because:
    // a) if the lookup was negative and we actually found a contract,
    //    the transaction validation will fail.
    // b) if the lookup was positive and its result is a different contract,
    //    the transaction validation will fail.
    // c) if the lookup was positive and its result is the same contract,
    //    - the authorization check ensures that the submitter is in fact allowed
    //      to lookup the contract
    //    - the separate contract keys check ensures that all contracts pointed to by
    //    contract keys respect causal monotonicity.
    val stateKey = Conversions.globalKeyToStateKey(key.globalKey)
    val contractId = for {
      stateValue <- commitContext.read(stateKey)
      if stateValue.getContractKeyState.getContractId.nonEmpty
    } yield decodeContractId(stateValue.getContractKeyState.getContractId)

    // If the key was not in state inputs, then we look whether any of the accessed contracts has
    // the key we're looking for. This happens with "fetchByKey" where the key lookup is not
    // evidenced in the transaction. The activeness of the contract is checked when it is fetched.
    contractId.orElse {
      knownKeys.get(stateKey.getContractKey)
    }
  }

  private def buildRejectionLogEntry(
      transactionEntry: DamlTransactionEntrySummary,
      reason: RejectionReason,
  ): DamlTransactionRejectionEntry.Builder = {
    logger.trace(
      s"Transaction rejected, ${reason.description}, correlationId=${transactionEntry.commandId}"
    )
    val builder = DamlTransactionRejectionEntry.newBuilder
    builder
      .setSubmitterInfo(transactionEntry.submitterInfo)

    reason match {
      case RejectionReason.Inconsistent(reason) =>
        builder.setInconsistent(Inconsistent.newBuilder.setDetails(reason))
      case RejectionReason.Disputed(reason) =>
        builder.setDisputed(Disputed.newBuilder.setDetails(reason))
      case RejectionReason.ResourcesExhausted(reason) =>
        builder.setResourcesExhausted(ResourcesExhausted.newBuilder.setDetails(reason))
      case RejectionReason.PartyNotKnownOnLedger(reason) =>
        builder.setPartyNotKnownOnLedger(PartyNotKnownOnLedger.newBuilder.setDetails(reason))
      case RejectionReason.SubmitterCannotActViaParticipant(details) =>
        builder.setSubmitterCannotActViaParticipant(
          SubmitterCannotActViaParticipant.newBuilder
            .setDetails(details)
        )
      case RejectionReason.InvalidLedgerTime(reason) =>
        builder.setInvalidLedgerTime(InvalidLedgerTime.newBuilder.setDetails(reason))
    }
    builder
  }

  private def reject[A](
      recordTime: Option[Timestamp],
      rejectionEntry: DamlTransactionRejectionEntry.Builder,
  ): StepResult[A] = {
    Metrics.rejections(rejectionEntry.getReasonCase.getNumber).inc()
    StepStop(
      buildLogEntryWithOptionalRecordTime(
        recordTime,
        _.setTransactionRejectionEntry(rejectionEntry),
      )
    )
  }

  private object Metrics {
    val rejections: Map[Int, Counter] =
      DamlTransactionRejectionEntry.ReasonCase.values
        .map(v => v.getNumber -> metrics.daml.kvutils.committer.transaction.rejection(v.name()))
        .toMap
  }

}

private[kvutils] object TransactionCommitter {
  case class DamlTransactionEntrySummary(submission: DamlTransactionEntry) {
    val ledgerEffectiveTime: Timestamp = parseTimestamp(submission.getLedgerEffectiveTime)
    val submitterInfo: DamlSubmitterInfo = submission.getSubmitterInfo
    val commandId: String = submitterInfo.getCommandId
    val submitters: List[Party] =
      submitterInfo.getSubmittersList.asScala.toList.map(Party.assertFromString)
    lazy val transaction: Tx.Transaction = Conversions.decodeTransaction(submission.getTransaction)
    val submissionTime: Timestamp = Conversions.parseTimestamp(submission.getSubmissionTime)
    val submissionSeed: crypto.Hash = Conversions.parseHash(submission.getSubmissionSeed)
    val contractKeyToIdMap: Map[DamlContractKey, Option[String]] =
      submission.getContractKeyIdPairsList.asScala.map { pair =>
        // Empty contract id means that a key lookup was negative
        pair.getKey -> (if (pair.getResolvedToId.nonEmpty) Some(pair.getResolvedToId) else None)
      }.toMap
  }

  // Helper to read the _current_ contract state.
  // NOTE(JM): Important to fetch from the state that is currently being built up since
  // we mark some contracts as archived and may later change their disclosure and do not
  // want to "unarchive" them.
  def getContractState(commitContext: CommitContext, key: DamlStateKey): DamlContractState =
    commitContext.get(key).getOrElse(throw Err.MissingInputState(key)).getContractState

  @SuppressWarnings(Array("org.wartremover.warts.Option2Iterable"))
  private def transactionMinRecordTime(
      submissionTime: Instant,
      ledgerTime: Instant,
      maybeDeduplicateUntil: Option[Instant],
      timeModel: TimeModel,
  ): Instant =
    List(
      maybeDeduplicateUntil
        .map(
          _.plus(Timestamp.Resolution)
        ), // DeduplicateUntil defines a rejection window, endpoints inclusive
      Some(timeModel.minRecordTime(ledgerTime)),
      Some(timeModel.minRecordTime(submissionTime)),
    ).flatten.max

  private def transactionMaxRecordTime(
      submissionTime: Instant,
      ledgerTime: Instant,
      timeModel: TimeModel,
  ): Instant =
    List(timeModel.maxRecordTime(ledgerTime), timeModel.maxRecordTime(submissionTime)).min

  private def getLedgerDeduplicateUntil(
      transactionEntry: DamlTransactionEntrySummary,
      commitContext: CommitContext,
  ): Option[Instant] =
    for {
      dedupEntry <- commitContext.get(commandDedupKey(transactionEntry.submitterInfo))
      dedupTimestamp <- PartialFunction.condOpt(dedupEntry.getCommandDedup.hasDeduplicatedUntil) {
        case true => dedupEntry.getCommandDedup.getDeduplicatedUntil
      }
    } yield parseTimestamp(dedupTimestamp).toInstant
}<|MERGE_RESOLUTION|>--- conflicted
+++ resolved
@@ -286,7 +286,7 @@
     ): Boolean =
       result.exists { contractId =>
         tx.nodes.exists {
-          case (nodeId @ _, create: Node.NodeCreate[_]) => create.coid == contractId
+          case (_, create: Node.NodeCreate[_]) => create.coid == contractId
           case _ => false
         }
       }
@@ -302,14 +302,14 @@
           case (
                 Node.NodeLookupByKey(
                   recordedTemplateId,
-                  recordedOptLocation @ _,
+                  _,
                   recordedKey,
                   recordedResult,
                   recordedVersion,
                 ),
                 Node.NodeLookupByKey(
                   replayedTemplateId,
-                  replayedOptLocation @ _,
+                  _,
                   replayedKey,
                   replayedResult,
                   replayedVersion,
@@ -396,7 +396,6 @@
     val damlState = commitContext.collectInputs {
       case (key, Some(value)) if key.hasContractKey => key -> value
     } ++ commitContext.getOutputs
-<<<<<<< HEAD
 
     val currentKeyContractIdMapping: Map[DamlStateKey, String] = damlState.collect {
       case (k, v) if k.hasContractKey && v.getContractKeyState.getContractId.nonEmpty =>
@@ -412,45 +411,27 @@
         commitContext.recordTime,
         transactionEntry,
         startingKeys,
-        damlState),
+        damlState,
+      ),
       validateContractKeysConsistency(
         commitContext.recordTime,
         transactionEntry,
-        currentContractKeysMapping),
+        currentContractKeysMapping,
+      ),
     ).foldLeft[StepResult[DamlTransactionEntrySummary]](StepContinue(transactionEntry)) {
       case (stepResult, check) =>
         stepResult match {
           case _: StepContinue[DamlTransactionEntrySummary] => check()
           case stopResult: StepStop => stopResult
         }
-=======
-    val startingKeys = damlState.collect {
-      case (k, v) if k.hasContractKey && v.getContractKeyState.getContractId.nonEmpty => k
-    }.toSet
-    validateContractKeyUniqueness(commitContext.recordTime, transactionEntry, startingKeys) match {
-      case StepContinue(transactionEntry) =>
-        validateContractKeyCausalMonotonicity(
-          commitContext.recordTime,
-          transactionEntry,
-          startingKeys,
-          damlState,
-        )
-      case err => err
->>>>>>> b83c4e94
     }
   }
 
   private def validateContractKeyUniqueness(
       recordTime: Option[Timestamp],
       transactionEntry: DamlTransactionEntrySummary,
-<<<<<<< HEAD
-      keys: Set[DamlStateKey]
-  )(
-      ): StepResult[DamlTransactionEntrySummary] = {
-=======
       keys: Set[DamlStateKey],
-  ): StepResult[DamlTransactionEntrySummary] = {
->>>>>>> b83c4e94
+  )(): StepResult[DamlTransactionEntrySummary] = {
     val allUnique = transactionEntry.transaction
       .fold((true, keys)) {
         case ((allUnique, existingKeys), (_, exe: Node.NodeExercises[NodeId, Value.ContractId]))
@@ -495,13 +476,8 @@
       recordTime: Option[Timestamp],
       transactionEntry: DamlTransactionEntrySummary,
       keys: Set[DamlStateKey],
-<<<<<<< HEAD
-      damlState: Map[DamlStateKey, DamlStateValue]
+      damlState: Map[DamlStateKey, DamlStateValue],
   )(): StepResult[DamlTransactionEntrySummary] = {
-=======
-      damlState: Map[DamlStateKey, DamlStateValue],
-  ): StepResult[DamlTransactionEntrySummary] = {
->>>>>>> b83c4e94
     val causalKeyMonotonicity = keys.forall { key =>
       val state = damlState(key)
       val keyActiveAt =
@@ -520,13 +496,12 @@
       )
   }
 
-  /**
-    * Validates that 'contract key' -> 'contract id' mapping resolved by a participant is still valid.
+  /** Validates that 'contract key' -> 'contract id' mapping resolved by a participant is still valid.
     */
   private def validateContractKeysConsistency(
       recordTime: Option[Timestamp],
       transactionEntry: DamlTransactionEntrySummary,
-      resolvedKeys: Map[DamlContractKey, String]
+      resolvedKeys: Map[DamlContractKey, String],
   )(): StepResult[DamlTransactionEntrySummary] = {
     val invalidKeys = transactionEntry.contractKeyToIdMap.foldLeft[List[DamlContractKey]](Nil) {
       case (invalidKeys, (contractKey, submittedContractId)) =>
@@ -540,8 +515,9 @@
           recordTime,
           buildRejectionLogEntry(
             transactionEntry,
-            RejectionReason.Inconsistent(s"Contract keys inconsistent: [${invalid.mkString(", ")}]")
-          ))
+            RejectionReason.Inconsistent(s"Contract keys inconsistent: [${invalid.mkString(", ")}]"),
+          ),
+        )
     }
   }
 

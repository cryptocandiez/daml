--- conflicted
+++ resolved
@@ -112,38 +112,17 @@
       node match {
         case fetch: Node.NodeFetch[Value.ContractId] =>
           fetch.key.foreach { keyWithMaintainers =>
-<<<<<<< HEAD
             val key = contractKeyStateKey(fetch.templateId, keyWithMaintainers.key)
             addResolvedContractIdIfAbsent(key, Some(fetch.coid))
-=======
-            addKeyInput(fetch.templateId, keyWithMaintainers)
->>>>>>> 37dcefe5
           }
         case create: Node.NodeCreate[Value.ContractId] =>
           create.key.foreach { keyWithMaintainers =>
-<<<<<<< HEAD
             val key = contractKeyStateKey(create.templateId, keyWithMaintainers.key)
             addResolvedContractIdIfAbsent(key, None)
           }
         case lookup: Node.NodeLookupByKey[Value.ContractId] =>
           val key = contractKeyStateKey(lookup.templateId, lookup.key.key)
           addResolvedContractIdIfAbsent(key, lookup.result)
-=======
-            addKeyInput(create.coinst.template, keyWithMaintainers)
-          }
-
-        case exe: Node.NodeExercises[NodeId, Value.ContractId] =>
-          addContractInput(exe.targetCoid)
-          exe.key.foreach { keyWithMaintainers =>
-            addKeyInput(exe.templateId, keyWithMaintainers)
-          }
-
-        case lookup: Node.NodeLookupByKey[Value.ContractId] =>
-          // We need both the contract key state and the contract state. The latter is used to verify
-          // that the submitter can access the contract.
-          lookup.result.foreach(addContractInput)
-          addKeyInput(lookup.templateId, lookup.key)
->>>>>>> 37dcefe5
       }
 
     tx.foreachInExecutionOrder(
@@ -158,15 +137,13 @@
           case fetch: Node.NodeFetch[Value.ContractId] =>
             addContractInput(fetch.coid)
             fetch.key.foreach { keyWithMaintainers =>
-              inputs += globalKeyToStateKey(
-                GlobalKey(fetch.templateId, forceNoContractIds(keyWithMaintainers.key))
+              addKeyInput(fetch.templateId, keyWithMaintainers
               )
             }
 
           case create: Node.NodeCreate[Value.ContractId] =>
             create.key.foreach { keyWithMaintainers =>
-              inputs += globalKeyToStateKey(
-                GlobalKey(create.coinst.template, forceNoContractIds(keyWithMaintainers.key))
+              addKeyInput(create.coinst.template, keyWithMaintainers
               )
             }
 
@@ -174,15 +151,12 @@
             // We need both the contract key state and the contract state. The latter is used to verify
             // that the submitter can access the contract.
             lookup.result.foreach(addContractInput)
-            inputs += globalKeyToStateKey(
-              GlobalKey(lookup.templateId, forceNoContractIds(lookup.key.key))
-            )
+            addKeyInput(lookup.templateId, lookup.key)
         }
         inputs ++= partyInputs(leafNode.informeesOfNode)
       },
       (_, _) => (),
     )
-
     (inputs.toList, resolvedContractIdsMap.map(m => resolvedContractKeyIdPair(m._1, m._2)).toList)
   }
 
